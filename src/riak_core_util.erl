%% -------------------------------------------------------------------
%%
%% riak_core: Core Riak Application
%%
%% Copyright (c) 2007-2013 Basho Technologies, Inc.  All Rights Reserved.
%%
%% This file is provided to you under the Apache License,
%% Version 2.0 (the "License"); you may not use this file
%% except in compliance with the License.  You may obtain
%% a copy of the License at
%%
%%   http://www.apache.org/licenses/LICENSE-2.0
%%
%% Unless required by applicable law or agreed to in writing,
%% software distributed under the License is distributed on an
%% "AS IS" BASIS, WITHOUT WARRANTIES OR CONDITIONS OF ANY
%% KIND, either express or implied.  See the License for the
%% specific language governing permissions and limitations
%% under the License.
%%
%% -------------------------------------------------------------------

%% @doc Various functions that are useful throughout Riak.
-module(riak_core_util).

-export([moment/0,
         make_tmp_dir/0,
         replace_file/2,
         compare_dates/2,
         reload_all/1,
         integer_to_list/2,
         unique_id_62/0,
         str_to_node/1,
         chash_key/1,
         chash_std_keyfun/1,
         chash_bucketonly_keyfun/1,
         mkclientid/1,
         start_app_deps/1,
         build_tree/3,
         orddict_delta/2,
         rpc_every_member/4,
         rpc_every_member_ann/4,
         pmap/2,
         pmap/3,
         multi_rpc/4,
         multi_rpc/5,
         multi_rpc_ann/4,
         multi_rpc_ann/5,
         multicall_ann/4,
         multicall_ann/5,
         is_arch/1,
         format_ip_and_port/2,
         peername/2,
         sockname/2
        ]).

-ifdef(TEST).
-include_lib("eunit/include/eunit.hrl").
-export([counter_loop/1,incr_counter/1,decr_counter/1]).
-endif.

%% R14 Compatibility
-compile({no_auto_import,[integer_to_list/2]}).

%% ===================================================================
%% Public API
%% ===================================================================

%% @spec moment() -> integer()
%% @doc Get the current "moment".  Current implementation is the
%%      number of seconds from year 0 to now, universal time, in
%%      the gregorian calendar.
moment() -> calendar:datetime_to_gregorian_seconds(calendar:universal_time()).

%% @spec compare_dates(string(), string()) -> boolean()
%% @doc Compare two RFC1123 date strings or two now() tuples (or one
%%      of each).  Return true if date A is later than date B.
compare_dates(A={_,_,_}, B={_,_,_}) ->
    %% assume 3-tuples are now() times
    A > B;
compare_dates(A, B) when is_list(A) ->
    %% assume lists are rfc1123 date strings
    compare_dates(rfc1123_to_now(A), B);
compare_dates(A, B) when is_list(B) ->
    compare_dates(A, rfc1123_to_now(B)).

%% 719528 days from Jan 1, 0 to Jan 1, 1970
%%  *86400 seconds/day
-define(SEC_TO_EPOCH, 62167219200).

rfc1123_to_now(String) when is_list(String) ->
    GSec = calendar:datetime_to_gregorian_seconds(
             httpd_util:convert_request_date(String)),
    ESec = GSec-?SEC_TO_EPOCH,
    Sec = ESec rem 1000000,
    MSec = ESec div 1000000,
    {MSec, Sec, 0}.

%% @spec make_tmp_dir() -> string()
%% @doc Create a unique directory in /tmp.  Returns the path
%%      to the new directory.
make_tmp_dir() ->
    TmpId = io_lib:format("riptemp.~p",
                          [erlang:phash2({random:uniform(),self()})]),
    TempDir = filename:join("/tmp", TmpId),
    case filelib:is_dir(TempDir) of
        true -> make_tmp_dir();
        false ->
            ok = file:make_dir(TempDir),
            TempDir
    end.

-spec replace_file(string(), iodata()) -> ok | {error, term()}.

replace_file(FN, Data) ->
    TmpFN = FN ++ ".tmp",
    {ok, FH} = file:open(TmpFN, [write]),
    try
        ok = file:write(FH, Data),
        ok = file:sync(FH),
        ok = file:close(FH),
        ok = file:rename(TmpFN, FN),
        {ok, Contents} = file:read_file(FN),
        true = (Contents == iolist_to_binary(Data)),
        ok
    catch _:Err ->
            {error, Err}
    end.

%% @spec integer_to_list(Integer :: integer(), Base :: integer()) ->
%%          string()
%% @doc Convert an integer to its string representation in the given
%%      base.  Bases 2-62 are supported.
integer_to_list(I, 10) ->
    erlang:integer_to_list(I);
integer_to_list(I, Base)
  when is_integer(I), is_integer(Base),Base >= 2, Base =< 1+$Z-$A+10+1+$z-$a ->
    if I < 0 ->
            [$-|integer_to_list(-I, Base, [])];
       true ->
            integer_to_list(I, Base, [])
    end;
integer_to_list(I, Base) ->
    erlang:error(badarg, [I, Base]).

%% @spec integer_to_list(integer(), integer(), string()) -> string()
integer_to_list(I0, Base, R0) ->
    D = I0 rem Base,
    I1 = I0 div Base,
    R1 = if D >= 36 ->
		 [D-36+$a|R0];
	    D >= 10 ->
		 [D-10+$A|R0];
	    true ->
		 [D+$0|R0]
	 end,
    if I1 =:= 0 ->
	    R1;
       true ->
	    integer_to_list(I1, Base, R1)
    end.

%% @spec unique_id_62() -> string()
%% @doc Create a random identifying integer, returning its string
%%      representation in base 62.
unique_id_62() ->
    Rand = crypto:sha(term_to_binary({make_ref(), os:timestamp()})),
    <<I:160/integer>> = Rand,
    integer_to_list(I, 62).

%% @spec reload_all(Module :: atom()) ->
%%         [{purge_response(), load_file_response()}]
%% @type purge_response() = boolean()
%% @type load_file_response() = {module, Module :: atom()}|
%%                              {error, term()}
%% @doc Ask each member node of the riak ring to reload the given
%%      Module.  Return is a list of the results of code:purge/1
%%      and code:load_file/1 on each node.
reload_all(Module) ->
    {ok, Ring} = riak_core_ring_manager:get_my_ring(),
    [{rpc:call(Node, code, purge, [Module]),
     rpc:call(Node, code, load_file, [Module])} ||
        Node <- riak_core_ring:all_members(Ring)].

%% @spec mkclientid(RemoteNode :: term()) -> ClientID :: list()
%% @doc Create a unique-enough id for vclock clients.
mkclientid(RemoteNode) ->
    {{Y,Mo,D},{H,Mi,S}} = erlang:universaltime(),
    {_,_,NowPart} = os:timestamp(),
    Id = erlang:phash2([Y,Mo,D,H,Mi,S,node(),RemoteNode,NowPart,self()]),
    <<Id:32>>.

%% @spec chash_key(BKey :: riak_object:bkey()) -> chash:index()
%% @doc Create a binary used for determining replica placement.
chash_key({Bucket,Key}) ->
    BucketProps = riak_core_bucket:get_bucket(Bucket),
    {chash_keyfun, {M, F}} = proplists:lookup(chash_keyfun, BucketProps),
    M:F({Bucket,Key}).

%% @spec chash_std_keyfun(BKey :: riak_object:bkey()) -> chash:index()
%% @doc Default object/ring hashing fun, direct passthrough of bkey.
chash_std_keyfun({Bucket, Key}) -> chash:key_of({Bucket, Key}).

%% @spec chash_bucketonly_keyfun(BKey :: riak_object:bkey()) -> chash:index()
%% @doc Object/ring hashing fun that ignores Key, only uses Bucket.
chash_bucketonly_keyfun({Bucket, _Key}) -> chash:key_of(Bucket).

str_to_node(Node) when is_atom(Node) ->
    str_to_node(atom_to_list(Node));
str_to_node(NodeStr) ->
    case string:tokens(NodeStr, "@") of
        [NodeName] ->
            %% Node name only; no host name. If the local node has a hostname,
            %% append it
            case node_hostname() of
                [] ->
                    list_to_atom(NodeName);
                Hostname ->
                    list_to_atom(NodeName ++ "@" ++ Hostname)
            end;
        _ ->
            list_to_atom(NodeStr)
    end.

node_hostname() ->
    NodeStr = atom_to_list(node()),
    case string:tokens(NodeStr, "@") of
        [_NodeName, Hostname] ->
            Hostname;
        _ ->
            []
    end.

%% @spec start_app_deps(App :: atom()) -> ok
%% @doc Start depedent applications of App.
start_app_deps(App) ->
    {ok, DepApps} = application:get_key(App, applications),
    [ensure_started(A) || A <- DepApps],
    ok.
    

%% @spec ensure_started(Application :: atom()) -> ok
%% @doc Start the named application if not already started.
ensure_started(App) ->
    case application:start(App) of
	ok ->
	    ok;
	{error, {already_started, App}} ->
	    ok
    end.

%% @doc Invoke function `F' over each element of list `L' in parallel,
%%      returning the results in the same order as the input list.
-spec pmap(function(), [node()]) -> [any()].
pmap(F, L) ->
    Parent = self(),
    lists:foldl(
      fun(X, N) ->
              spawn(fun() ->
                            Parent ! {pmap, N, F(X)}
                    end),
              N+1
      end, 0, L),
    L2 = [receive {pmap, N, R} -> {N,R} end || _ <- L],
    {_, L3} = lists:unzip(lists:keysort(1, L2)),
    L3.

-record(pmap_acc,{
                  mapper,
                  fn,
                  n_pending=0,
<<<<<<< HEAD
                  pending=[],
=======
                  pending=sets:new(),
>>>>>>> 96d5dc34
                  n_done=0,
                  done=[],
                  max_concurrent=1
                  }).

%% @doc Parallel map with a cap on the number of concurrent worker processes.
%% Note: Worker processes are linked to the parent, so a crash propagates.
-spec pmap(Fun::function(), List::list(), MaxP::integer()) -> list().
pmap(Fun, List, MaxP) when MaxP < 1 ->
    pmap(Fun, List, 1);
pmap(Fun, List, MaxP) when is_function(Fun), is_list(List), is_integer(MaxP) ->
    Mapper = self(),
    #pmap_acc{pending=Pending, done=Done} =
                 lists:foldl(fun pmap_worker/2,
                             #pmap_acc{mapper=Mapper,
                                       fn=Fun,
                                       max_concurrent=MaxP},
                             List),
<<<<<<< HEAD
    % Collect pending work
    Collect =
        fun(Pid, Acc) ->
                receive
                    {pmap_result, Pid, R} ->
                        [R|Acc]
                end
        end,
    All = lists:foldl(Collect, Done, Pending),
    % Restore input order
    Sorted = lists:sort(fun({I1, _}, {I2, _}) -> I1 < I2 end, All),
    lists:map(fun({_, R}) -> R end, Sorted).
=======
    All = pmap_collect_rest(Pending, Done),
    % Restore input order
    Sorted = lists:keysort(1, All),
    [ R || {_, R} <- Sorted ].
>>>>>>> 96d5dc34

%% @doc Fold function for {@link pmap/3} that spawns up to a max number of
%% workers to execute the mapping function over the input list.
pmap_worker(X, Acc = #pmap_acc{n_pending=NP,
                               pending=Pending,
                               n_done=ND,
                               max_concurrent=MaxP,
                               mapper=Mapper,
                               fn=Fn})
  when NP < MaxP ->
    Worker =
        spawn_link(fun() ->
                           R = Fn(X),
                           Mapper ! {pmap_result, self(), {NP+ND, R}}
                   end),
<<<<<<< HEAD
    Acc#pmap_acc{n_pending=NP+1, pending=[Worker|Pending]};
=======
    Acc#pmap_acc{n_pending=NP+1, pending=sets:add_element(Worker, Pending)};
>>>>>>> 96d5dc34
pmap_worker(X, Acc = #pmap_acc{n_pending=NP,
                               pending=Pending,
                               n_done=ND,
                               done=Done,
                               max_concurrent=MaxP})
  when NP == MaxP ->
    {Result, NewPending} = pmap_collect_one(Pending),
    pmap_worker(X, Acc#pmap_acc{n_pending=NP-1, pending=NewPending,
                                n_done=ND+1, done=[Result|Done]}).

%% @doc Waits for one pending pmap task to finish
<<<<<<< HEAD
pmap_collect_one(Pending = [_First|_More]) ->
    receive
        {pmap_result, Pid, Result} ->
            case lists:member(Pid, Pending) of
                true ->
                    {Result, lists:delete(Pid, Pending)};
                false ->
                    pmap_collect_one(Pending)
            end
    end.

=======
pmap_collect_one(Pending) ->
    receive
        {pmap_result, Pid, Result} ->
            Size = sets:size(Pending),
            NewPending = sets:del_element(Pid, Pending),
            case sets:size(NewPending) of
                Size ->
                    pmap_collect_one(Pending);
                _ ->
                    {Result, NewPending}
            end
    end.

pmap_collect_rest(Pending, Done) ->
    case sets:size(Pending) of
        0 ->
            Done;
        _ ->
            {Result, NewPending} = pmap_collect_one(Pending),
            pmap_collect_rest(NewPending, [Result | Done])
    end.

>>>>>>> 96d5dc34

%% @spec rpc_every_member(atom(), atom(), [term()], integer()|infinity)
%%          -> {Results::[term()], BadNodes::[node()]}
%% @doc Make an RPC call to the given module and function on each
%%      member of the cluster.  See rpc:multicall/5 for a description
%%      of the return value.
rpc_every_member(Module, Function, Args, Timeout) ->
    {ok, MyRing} = riak_core_ring_manager:get_my_ring(),
    Nodes = riak_core_ring:all_members(MyRing),
    rpc:multicall(Nodes, Module, Function, Args, Timeout).

%% @doc Same as rpc_every_member/4, but annotate the result set with
%%      the name of the node returning the result.
-spec rpc_every_member_ann(module(), atom(), [term()], integer()|infinity)
                          -> {Results::[{node(), term()}], Down::[node()]}.
rpc_every_member_ann(Module, Function, Args, Timeout) ->
    {ok, MyRing} = riak_core_ring_manager:get_my_ring(),
    Nodes = riak_core_ring:all_members(MyRing),
    {Results, Down} = multicall_ann(Nodes, Module, Function, Args, Timeout),
    {Results, Down}.

%% @doc Perform an RPC call to a list of nodes in parallel, returning the
%%      results in the same order as the input list.
-spec multi_rpc([node()], module(), function(), [any()]) -> [any()].
multi_rpc(Nodes, Mod, Fun, Args) ->
    multi_rpc(Nodes, Mod, Fun, Args, infinity).

%% @doc Perform an RPC call to a list of nodes in parallel, returning the
%%      results in the same order as the input list.
-spec multi_rpc([node()], module(), function(), [any()], timeout()) -> [any()].
multi_rpc(Nodes, Mod, Fun, Args, Timeout) ->
    pmap(fun(Node) ->
                 rpc:call(Node, Mod, Fun, Args, Timeout)
         end, Nodes).

%% @doc Perform an RPC call to a list of nodes in parallel, returning the
%%      results in the same order as the input list. Each result is tagged
%%      with the corresponding node name.
-spec multi_rpc_ann([node()], module(), function(), [any()])
                   -> [{node(), any()}].
multi_rpc_ann(Nodes, Mod, Fun, Args) ->
    multi_rpc_ann(Nodes, Mod, Fun, Args, infinity).

%% @doc Perform an RPC call to a list of nodes in parallel, returning the
%%      results in the same order as the input list. Each result is tagged
%%      with the corresponding node name.
-spec multi_rpc_ann([node()], module(), function(), [any()], timeout())
                   -> [{node(), any()}].
multi_rpc_ann(Nodes, Mod, Fun, Args, Timeout) ->
    Results = multi_rpc(Nodes, Mod, Fun, Args, Timeout),
    lists:zip(Nodes, Results).

%% @doc Similar to {@link rpc:multicall/4}. Performs an RPC call to a list
%%      of nodes in parallel, returning a list of results as well as a list
%%      of nodes that are down/unreachable. The results will be returned in
%%      the same order as the input list, and each result is tagged with the
%%      corresponding node name.
-spec multicall_ann([node()], module(), function(), [any()])
                   -> {Results :: [{node(), any()}], Down :: [node()]}.
multicall_ann(Nodes, Mod, Fun, Args) ->
    multicall_ann(Nodes, Mod, Fun, Args, infinity).

%% @doc Similar to {@link rpc:multicall/6}. Performs an RPC call to a list
%%      of nodes in parallel, returning a list of results as well as a list
%%      of nodes that are down/unreachable. The results will be returned in
%%      the same order as the input list, and each result is tagged with the
%%      corresponding node name.
-spec multicall_ann([node()], module(), function(), [any()], timeout())
                   -> {Results :: [{node(), any()}], Down :: [node()]}.
multicall_ann(Nodes, Mod, Fun, Args, Timeout) ->
    L = multi_rpc_ann(Nodes, Mod, Fun, Args, Timeout),
    {Results, DownAnn} =
        lists:partition(fun({_, Result}) ->
                                Result /= {badrpc, nodedown}
                        end, L),
    {Down, _} = lists:unzip(DownAnn),
    {Results, Down}.

%% @doc Convert a list of elements into an N-ary tree. This conversion
%%      works by treating the list as an array-based tree where, for
%%      example in a binary 2-ary tree, a node at index i has children
%%      2i and 2i+1. The conversion also supports a "cycles" mode where
%%      the array is logically wrapped around to ensure leaf nodes also
%%      have children by giving them backedges to other elements.
-spec build_tree(N :: integer(), Nodes :: [term()], Opts :: [term()])
                -> orddict:orddict(Node :: term(), Children :: [term()]).
build_tree(N, Nodes, Opts) ->
    case lists:member(cycles, Opts) of
        true -> 
            Expand = lists:flatten(lists:duplicate(N+1, Nodes));
        false ->
            Expand = Nodes
    end,
    {Tree, _} =
        lists:foldl(fun(Elm, {Result, Worklist}) ->
                            Len = erlang:min(N, length(Worklist)),
                            {Children, Rest} = lists:split(Len, Worklist),
                            NewResult = [{Elm, Children} | Result],
                            {NewResult, Rest}
                    end, {[], tl(Expand)}, Nodes),
    orddict:from_list(Tree).

orddict_delta(A, B) ->
    %% Pad both A and B to the same length
    DummyA = [{Key, '$none'} || {Key, _} <- B],
    A2 = orddict:merge(fun(_, Value, _) ->
                               Value
                       end, A, DummyA),

    DummyB = [{Key, '$none'} || {Key, _} <- A],
    B2 = orddict:merge(fun(_, Value, _) ->
                               Value
                       end, B, DummyB),

    %% Merge and filter out equal values
    Merged = orddict:merge(fun(_, AVal, BVal) ->
                                   {AVal, BVal}
                           end, A2, B2),
    Diff = orddict:filter(fun(_, {Same, Same}) ->
                                  false;
                             (_, _) ->
                                  true
                          end, Merged),
    Diff.

%% Returns a forced-lowercase architecture for this node
-spec get_arch () -> string().
get_arch () -> string:to_lower(erlang:system_info(system_architecture)).

%% Checks if this node is of a given architecture
-spec is_arch (atom()) -> boolean().
is_arch (linux) -> string:str(get_arch(),"linux") > 0;
is_arch (darwin) -> string:str(get_arch(),"darwin") > 0;
is_arch (sunos) -> string:str(get_arch(),"sunos") > 0;
is_arch (osx) -> is_arch(darwin);
is_arch (solaris) -> is_arch(sunos);
is_arch (Arch) -> throw({unsupported_architecture,Arch}).

format_ip_and_port(Ip, Port) when is_list(Ip) ->
    lists:flatten(io_lib:format("~s:~p",[Ip,Port]));
format_ip_and_port(Ip, Port) when is_tuple(Ip) ->
    lists:flatten(io_lib:format("~s:~p",[inet_parse:ntoa(Ip),
                                         Port])).
peername(Socket, Transport) ->
    case Transport:peername(Socket) of
        {ok, {Ip, Port}} ->
            format_ip_and_port(Ip, Port);
        {error, Reason} ->
            %% just return a string so JSON doesn't blow up
            lists:flatten(io_lib:format("error:~p", [Reason]))
    end.

sockname(Socket, Transport) ->
    case Transport:sockname(Socket) of
        {ok, {Ip, Port}} ->
            format_ip_and_port(Ip, Port);
        {error, Reason} ->
            %% just return a string so JSON doesn't blow up
            lists:flatten(io_lib:format("error:~p", [Reason]))
    end.

%% ===================================================================
%% EUnit tests
%% ===================================================================
-ifdef(TEST).

moment_test() ->
    M1 = riak_core_util:moment(),
    M2 = riak_core_util:moment(),
    ?assert(M2 >= M1).

clientid_uniqueness_test() ->
    ClientIds = [mkclientid('somenode@somehost') || _I <- lists:seq(0, 10000)],
    length(ClientIds) =:= length(sets:to_list(sets:from_list(ClientIds))).

build_tree_test() ->
    Flat = [1,
            11, 12,
            111, 112, 121, 122,
            1111, 1112, 1121, 1122, 1211, 1212, 1221, 1222],

    %% 2-ary tree decomposition
    ATree = [{1,    [  11,   12]},
             {11,   [ 111,  112]},
             {12,   [ 121,  122]},
             {111,  [1111, 1112]},
             {112,  [1121, 1122]},
             {121,  [1211, 1212]},
             {122,  [1221, 1222]},
             {1111, []},
             {1112, []},
             {1121, []},
             {1122, []},
             {1211, []},
             {1212, []},
             {1221, []},
             {1222, []}],

    %% 2-ary tree decomposition with cyclic wrap-around
    CTree = [{1,    [  11,   12]},
             {11,   [ 111,  112]},
             {12,   [ 121,  122]},
             {111,  [1111, 1112]},
             {112,  [1121, 1122]},
             {121,  [1211, 1212]},
             {122,  [1221, 1222]},
             {1111, [   1,   11]},
             {1112, [  12,  111]},
             {1121, [ 112,  121]},
             {1122, [ 122, 1111]},
             {1211, [1112, 1121]},
             {1212, [1122, 1211]},
             {1221, [1212, 1221]},
             {1222, [1222,    1]}],

    ?assertEqual(ATree, build_tree(2, Flat, [])),
    ?assertEqual(CTree, build_tree(2, Flat, [cycles])),
    ok.


counter_loop(N) ->
    receive
        {up, Pid} ->
            N2=N+1,
            Pid ! {counter_value, N2},
            counter_loop(N2);
        down ->
            counter_loop(N-1);
        exit ->
            exit(normal)
    end.

incr_counter(CounterPid) ->
    CounterPid ! {up, self()},
    receive
        {counter_value, N} -> N
    after
        3000 ->
            ?assert(false)
    end.

decr_counter(CounterPid) ->
    CounterPid ! down.

bounded_pmap_test_() ->
    Fun1 = fun(X) -> X+2 end,
    Tests =
    fun(CountPid) ->
        GFun = fun(Max) ->
                    fun(X) ->
                            ?assert(incr_counter(CountPid) =< Max),
                            timer:sleep(1),
                            decr_counter(CountPid),
                            Fun1(X)
                    end
               end,
        [
         fun() ->
             ?assertEqual(lists:seq(Fun1(1), Fun1(N)),
                          pmap(GFun(MaxP),
                               lists:seq(1, N), MaxP))
         end ||
         MaxP <- lists:seq(1,20),
         N <- lists:seq(0,10)
        ]
    end,
    {setup,
      fun() ->
          Pid = spawn_link(?MODULE, counter_loop, [0]),
          monitor(process, Pid),
          Pid
      end,
      fun(Pid) ->
          Pid ! exit,
          receive
              {'DOWN', _Ref, process, Pid, _Info} -> ok
          after
                  3000 ->
                  ?debugMsg("pmap counter process did not go down in time"),
                  ?assert(false)
          end,
          ok
      end,
      Tests
     }.

-endif.
<|MERGE_RESOLUTION|>--- conflicted
+++ resolved
@@ -269,11 +269,7 @@
                   mapper,
                   fn,
                   n_pending=0,
-<<<<<<< HEAD
-                  pending=[],
-=======
                   pending=sets:new(),
->>>>>>> 96d5dc34
                   n_done=0,
                   done=[],
                   max_concurrent=1
@@ -292,25 +288,10 @@
                                        fn=Fun,
                                        max_concurrent=MaxP},
                              List),
-<<<<<<< HEAD
-    % Collect pending work
-    Collect =
-        fun(Pid, Acc) ->
-                receive
-                    {pmap_result, Pid, R} ->
-                        [R|Acc]
-                end
-        end,
-    All = lists:foldl(Collect, Done, Pending),
-    % Restore input order
-    Sorted = lists:sort(fun({I1, _}, {I2, _}) -> I1 < I2 end, All),
-    lists:map(fun({_, R}) -> R end, Sorted).
-=======
     All = pmap_collect_rest(Pending, Done),
     % Restore input order
     Sorted = lists:keysort(1, All),
     [ R || {_, R} <- Sorted ].
->>>>>>> 96d5dc34
 
 %% @doc Fold function for {@link pmap/3} that spawns up to a max number of
 %% workers to execute the mapping function over the input list.
@@ -326,11 +307,7 @@
                            R = Fn(X),
                            Mapper ! {pmap_result, self(), {NP+ND, R}}
                    end),
-<<<<<<< HEAD
-    Acc#pmap_acc{n_pending=NP+1, pending=[Worker|Pending]};
-=======
     Acc#pmap_acc{n_pending=NP+1, pending=sets:add_element(Worker, Pending)};
->>>>>>> 96d5dc34
 pmap_worker(X, Acc = #pmap_acc{n_pending=NP,
                                pending=Pending,
                                n_done=ND,
@@ -342,19 +319,6 @@
                                 n_done=ND+1, done=[Result|Done]}).
 
 %% @doc Waits for one pending pmap task to finish
-<<<<<<< HEAD
-pmap_collect_one(Pending = [_First|_More]) ->
-    receive
-        {pmap_result, Pid, Result} ->
-            case lists:member(Pid, Pending) of
-                true ->
-                    {Result, lists:delete(Pid, Pending)};
-                false ->
-                    pmap_collect_one(Pending)
-            end
-    end.
-
-=======
 pmap_collect_one(Pending) ->
     receive
         {pmap_result, Pid, Result} ->
@@ -377,7 +341,6 @@
             pmap_collect_rest(NewPending, [Result | Done])
     end.
 
->>>>>>> 96d5dc34
 
 %% @spec rpc_every_member(atom(), atom(), [term()], integer()|infinity)
 %%          -> {Results::[term()], BadNodes::[node()]}
