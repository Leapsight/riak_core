%%
%% Copyright (c) 2007-2010 Basho Technologies, Inc.  All Rights Reserved.
%%
%% This file is provided to you under the Apache License,
%% Version 2.0 (the "License"); you may not use this file
%% except in compliance with the License.  You may obtain
%% a copy of the License at
%%
%%   http://www.apache.org/licenses/LICENSE-2.0
%%
%% Unless required by applicable law or agreed to in writing,
%% software distributed under the License is distributed on an
%% "AS IS" BASIS, WITHOUT WARRANTIES OR CONDITIONS OF ANY
%% KIND, either express or implied.  See the License for the
%% specific language governing permissions and limitations
%% under the License.
%%
%% -------------------------------------------------------------------
-module('riak_core_vnode').
-behaviour(gen_fsm).
-include("riak_core_vnode.hrl").
-export([behaviour_info/1]).
-export([start_link/3,
         start_link/4,
         wait_for_init/1,
         send_command/2,
         send_command_after/2]).
-export([init/1,
         started/2,
         started/3,
         active/2,
         active/3,
         handle_event/3,
         handle_sync_event/4,
         handle_info/3,
         terminate/3,
         code_change/4]).
-export([reply/2,
         monitor/1]).
-export([get_mod_index/1,
         set_forwarding/2,
         trigger_handoff/2,
         trigger_handoff/3,
         trigger_delete/1,
         core_status/1,
         handoff_error/3]).

-ifdef(TEST).

-include_lib("eunit/include/eunit.hrl").

-export([test_link/2,
         current_state/1]).
-endif.

-ifdef(PULSE).
-compile(export_all).
-compile({parse_transform, pulse_instrument}).
-compile({pulse_replace_module, [{gen_fsm, pulse_gen_fsm},
                                 {gen_server, pulse_gen_server}]}).
-endif.

-define(normal_reason(R),
        (R == normal orelse R == shutdown orelse
                                            (is_tuple(R) andalso element(1,R) == shutdown))).

-spec behaviour_info(atom()) -> 'undefined' | [{atom(), arity()}].
behaviour_info(callbacks) ->
    [{init,1},
     {handle_command,3},
     {handle_coverage,4},
     {handle_exit,3},
     {handoff_starting,2},
     {handoff_cancelled,1},
     {handoff_finished,2},
     {handle_handoff_command,3},
     {handle_handoff_data,2},
     {encode_handoff_item,2},
     {is_empty,1},
     {terminate,2},
     {delete,1}];
behaviour_info(_Other) ->
    undefined.

%% handle_exit/3 is an optional behaviour callback that can be implemented.
%% It will be called in the case that a process that is linked to the vnode
%% process dies and allows the module using the behaviour to take appropriate
%% action. It is called by handle_info when it receives an {'EXIT', Pid, Reason}
%% message and the function signature is: handle_exit(Pid, Reason, State).
%%
%% It should return a tuple indicating the next state for the fsm. For a list of
%% valid return types see the documentation for the gen_fsm handle_info callback.
%%
%% Here is what the spec for handle_exit/3 would look like:
%% -spec handle_exit(pid(), atom(), term()) ->
%%                          {noreply, term()} |
%%                          {stop, term(), term()}

%% handle_info/2 is an optional behaviour callback too.
%% It will be called in the case when a vnode receives any other message
%% than an EXIT message.
%% The function signature is: handle_info(Info, State).
%% It should return a tuple of the form {ok, NextState}
%%
%% Here is what the spec for handle_info/2 would look like:
%% -spec handle_info(term(), term()) -> {ok, term()}

-define(DEFAULT_TIMEOUT, 60000).
-define(LOCK_RETRY_TIMEOUT, 10000).
-record(state, {
          index :: partition(),
          mod :: module(),
          modstate :: term(),
          forward :: node() | [{integer(), node()}],
          handoff_target=none :: none | {integer(), node()},
          handoff_pid :: pid(),
          handoff_type :: hinted_handoff | ownership_transfer | resize_transfer,
          pool_pid :: pid() | undefined,
          pool_config :: tuple() | undefined,
          manager_event_timer :: reference(),
          inactivity_timeout :: non_neg_integer() 
               }).

start_link(Mod, Index, Forward) ->
    start_link(Mod, Index, 0, Forward).

start_link(Mod, Index, InitialInactivityTimeout, Forward) ->
    gen_fsm:start_link(?MODULE,
                       [Mod, Index, InitialInactivityTimeout, Forward], []).

%% Send a command message for the vnode module by Pid -
%% typically to do some deferred processing after returning yourself
send_command(Pid, Request) ->
    gen_fsm:send_event(Pid, ?VNODE_REQ{request=Request}).


%% Sends a command to the FSM that called it after Time
%% has passed.
-spec send_command_after(integer(), term()) -> reference().
send_command_after(Time, Request) ->
    gen_fsm:send_event_after(Time, ?VNODE_REQ{request=Request}).


init([Mod, Index, InitialInactivityTimeout, Forward]) ->
    process_flag(trap_exit, true),
    State = #state{index=Index, mod=Mod, forward=Forward,
                   inactivity_timeout=InitialInactivityTimeout},
    %% Check if parallel disabled, if enabled (default)
    %% we don't care about the actual number, so using magic 2.
    case app_helper:get_env(riak_core, vnode_parallel_start, 2) =< 1 of
        true ->
            case do_init(State) of
                {ok, State2} ->
                    {ok, active, State2, InitialInactivityTimeout};
                {error, Reason} ->
                    {stop, Reason}
            end;
        _ ->
            {ok, started, State, 0}
    end.

started(timeout, State =
            #state{inactivity_timeout=InitialInactivityTimeout}) ->
    case do_init(State) of
        {ok, State2} ->
            {next_state, active, State2, InitialInactivityTimeout};
        {error, Reason} ->
            {stop, Reason}
    end.

started(wait_for_init, _From, State =
            #state{inactivity_timeout=InitialInactivityTimeout}) ->
    case do_init(State) of
        {ok, State2} ->
            {reply, ok, active, State2, InitialInactivityTimeout};
        {error, Reason} ->
            {stop, Reason}
    end.

do_init(State = #state{index=Index, mod=Mod, forward=Forward}) ->
    {ModState, Props} = case Mod:init([Index]) of
        {ok, MS} -> {MS, []};
        {ok, MS, P} -> {MS, P};
        {error, R} -> {error, R}
    end,
    case {ModState, Props} of
        {error, Reason} ->
            {error, Reason};
        _ ->
            case lists:keyfind(pool, 1, Props) of
                {pool, WorkerModule, PoolSize, WorkerArgs}=PoolConfig ->
                    lager:debug("starting worker pool ~p with size of ~p~n",
                                [WorkerModule, PoolSize]),
                    {ok, PoolPid} = riak_core_vnode_worker_pool:start_link(WorkerModule,
                                                                       PoolSize,
                                                                       Index,
                                                                       WorkerArgs,
                                                                       worker_props);
                _ ->
                    PoolPid = PoolConfig = undefined
            end,
            riak_core_handoff_manager:remove_exclusion(Mod, Index),
            Timeout = app_helper:get_env(riak_core, vnode_inactivity_timeout, ?DEFAULT_TIMEOUT),
            Timeout2 = Timeout + random:uniform(Timeout),
            State2 = State#state{modstate=ModState, inactivity_timeout=Timeout2,
                                 pool_pid=PoolPid, pool_config=PoolConfig},
            lager:debug("vnode :: ~p/~p :: ~p~n", [Mod, Index, Forward]),
            {ok, State2}
    end.

wait_for_init(Vnode) ->
    gen_fsm:sync_send_event(Vnode, wait_for_init, infinity).

handoff_error(Vnode, Err, Reason) ->
    gen_fsm:send_event(Vnode, {handoff_error, Err, Reason}).

get_mod_index(VNode) ->
    gen_fsm:sync_send_all_state_event(VNode, get_mod_index).

set_forwarding(VNode, ForwardTo) ->
    gen_fsm:send_all_state_event(VNode, {set_forwarding, ForwardTo}).

trigger_handoff(VNode, TargetIdx, TargetNode) ->
    gen_fsm:send_all_state_event(VNode, {trigger_handoff, TargetIdx, TargetNode}).

trigger_handoff(VNode, TargetNode) ->
    gen_fsm:send_all_state_event(VNode, {trigger_handoff, TargetNode}).

trigger_delete(VNode) ->
    gen_fsm:send_all_state_event(VNode, trigger_delete).

core_status(VNode) ->
    gen_fsm:sync_send_all_state_event(VNode, core_status).

continue(State) ->
    {next_state, active, State, State#state.inactivity_timeout}.

continue(State, NewModState) ->
    continue(State#state{modstate=NewModState}).

%% Active vnodes operate in three states: normal, handoff, and forwarding.
%%
%% In the normal state, vnode commands are passed to handle_command. When
%% a handoff is triggered, handoff_target is set and the vnode
%% is said to be in the handoff state.
%%
%% In the handoff state, vnode commands are passed to handle_handoff_command.
%% However, a vnode may be blocked during handoff (and therefore not servicing
%% commands) if the handoff procedure is blocking (eg. in riak_kv when not
%% using async fold).
%%
%% After handoff, a vnode may move into forwarding state. The forwarding state
%% is a product of the new gossip/membership code and will not occur if the
%% node is running in legacy mode. The forwarding state represents the case
%% where the vnode has already handed its data off to the new owner, but the
%% new owner is not yet listed as the current owner in the ring. This may occur
%% because additional vnodes are still waiting to handoff their data to the
%% new owner, or simply because the ring has yet to converge on the new owner.
%% In the forwarding state, all vnode commands and coverage commands are
%% forwarded to the new owner for processing.
%%
%% The above becomes a bit more complicated when the vnode takes part in resizing
%% the ring, since several transfers with a single vnode as the source are necessary
%% to complete the operation. A vnode will remain in the handoff state, for, potentially,
%% more than one transfer and may be in the handoff state despite there being no active
%% transfers with this vnode as the source. During this time requests that can be forwarded
%% to a partition for which the transfer has already completed, are forwarded. All other
%% requests are passed to handle_handoff_command.
forward_or_vnode_command(Sender, Request, State=#state{forward=Forward,
                                                       mod=Mod,
                                                       index=Index}) ->
    Resizing = is_list(Forward),
    case Resizing of
        true ->
            RequestHash = Mod:request_hash(Request);
        false ->
            RequestHash = undefined
    end,
    case {Forward, RequestHash} of
        %% typical vnode operation, no forwarding set, handle request locally
        {undefined, _} -> vnode_command(Sender, Request, State);
        %% implicit forwarding after ownership_transfer/hinted_handoff
        {F, _} when not is_list(F) ->
            vnode_forward(implicit, {Index, Forward}, Sender, Request, State);
        %% during resize we can't forward a request w/o request hash, always handle locally
        {_, undefined} -> vnode_command(Sender, Request, State);
        %% possible forwarding during ring resizing
        {_, _} ->
            {ok, R} = riak_core_ring_manager:get_my_ring(),
            FutureIndex = riak_core_ring:future_index(RequestHash, Index, R),
            vnode_resize_command(Sender, Request, FutureIndex, State)
    end.

vnode_command(_Sender, _Request, State=#state{modstate={deleted,_}}) ->
    continue(State);
vnode_command(Sender, Request, State=#state{mod=Mod,
                                            modstate=ModState,
                                            pool_pid=Pool}) ->
    case Mod:handle_command(Request, Sender, ModState) of
        continue ->
            continue(State, ModState);
        {reply, Reply, NewModState} ->
            reply(Sender, Reply),
            continue(State, NewModState);
        {noreply, NewModState} ->
            continue(State, NewModState);
        {async, Work, From, NewModState} ->
            %% dispatch some work to the vnode worker pool
            %% the result is sent back to 'From'
            riak_core_vnode_worker_pool:handle_work(Pool, Work, From),
            continue(State, NewModState);
        {stop, Reason, NewModState} ->
            {stop, Reason, State#state{modstate=NewModState}}
    end.

vnode_coverage(Sender, Request, KeySpaces, State=#state{index=Index,
                                                        mod=Mod,
                                                        modstate=ModState,
                                                        pool_pid=Pool,
                                                        forward=Forward}) ->
    %% Check if we should forward
    case Forward of
        undefined ->
            Action = Mod:handle_coverage(Request, KeySpaces, Sender, ModState);
        %% handle coverage requests locally during ring resize
        Forwards when is_list(Forwards) ->
            Action = Mod:handle_coverage(Request, KeySpaces, Sender, ModState);
        NextOwner ->
            lager:debug("Forwarding coverage ~p -> ~p: ~p~n", [node(), NextOwner, Index]),
            riak_core_vnode_master:coverage(Request, {Index, NextOwner},
                                            KeySpaces, Sender,
                                            riak_core_vnode_master:reg_name(Mod)),
            Action = continue
    end,
    case Action of
        continue ->
            continue(State, ModState);
        {reply, Reply, NewModState} ->
            reply(Sender, Reply),
            continue(State, NewModState);
        {noreply, NewModState} ->
            continue(State, NewModState);
        {async, Work, From, NewModState} ->
            %% dispatch some work to the vnode worker pool
            %% the result is sent back to 'From'
            riak_core_vnode_worker_pool:handle_work(Pool, Work, From),
            continue(State, NewModState);
        {stop, Reason, NewModState} ->
            {stop, Reason, State#state{modstate=NewModState}}
    end.

vnode_handoff_command(Sender, Request, ForwardTo,
                      State=#state{mod=Mod,
                                   modstate=ModState,
                                   handoff_target=HOTarget,
                                   handoff_type=HOType,
                                   pool_pid=Pool}) ->
    case Mod:handle_handoff_command(Request, Sender, ModState) of
        {reply, Reply, NewModState} ->
            reply(Sender, Reply),
            continue(State, NewModState);
        {noreply, NewModState} ->
            continue(State, NewModState);
        {async, Work, From, NewModState} ->
            %% dispatch some work to the vnode worker pool
            %% the result is sent back to 'From'
            riak_core_vnode_worker_pool:handle_work(Pool, Work, From),
            continue(State, NewModState);
        {forward, NewModState} ->
<<<<<<< HEAD
            riak_core_vnode_master:command_unreliable(
             {Index,HN}, Request, Sender, riak_core_vnode_master:reg_name(Mod)),
=======
            case HOType of
                %% resize op and transfer ongoing
                resize_transfer -> vnode_forward(resize, ForwardTo, Sender,
                                                 {resize_forward, Request}, State);
                %% resize op ongoing, no resize transfer ongoing, arrive here
                %% via forward_or_vnode_command
                undefined -> vnode_forward(resize, ForwardTo, Sender,
                                           {resize_forward, Request}, State);
                %% normal explicit forwarding during owhership transfer
                _ -> vnode_forward(explicit, HOTarget, Sender, Request, State)
            end,
>>>>>>> 5e299204
            continue(State, NewModState);
        {drop, NewModState} ->
            continue(State, NewModState);
        {stop, Reason, NewModState} ->
            {stop, Reason, State#state{modstate=NewModState}}
    end.

vnode_forward(Type, ForwardTo, Sender, Request, State) ->
    lager:debug("Forwarding (~p) {~p,~p} -> ~p~n",
                [Type, State#state.index, node(), ForwardTo]),
    riak_core_vnode_master:command(ForwardTo, Request, Sender,
                                   riak_core_vnode_master:reg_name(State#state.mod)),
    continue(State).

%% @doc during ring resizing if we have completed a transfer to the index that will
%% handle request in future ring we forward to it. Otherwise we delegate
%% to the local vnode like other requests during handoff
vnode_resize_command(Sender, Request, FutureIndex,
                     State=#state{forward=Forward}) when is_list(Forward) ->
    case lists:keyfind(FutureIndex, 1, Forward) of
        false -> vnode_command(Sender, Request, State);
        {FutureIndex, FutureOwner} -> vnode_handoff_command(Sender, Request,
                                                            {FutureIndex, FutureOwner},
                                                            State)
    end.


active(timeout, State=#state{mod=Mod, index=Idx}) ->
    riak_core_vnode_manager:vnode_event(Mod, Idx, self(), inactive),
    continue(State);
active(?COVERAGE_REQ{keyspaces=KeySpaces,
                     request=Request,
                     sender=Sender}, State) ->
    %% Coverage request handled in handoff and non-handoff.  Will be forwarded if set.
    vnode_coverage(Sender, Request, KeySpaces, State);
active(?VNODE_REQ{sender=Sender, request={resize_forward, Request}}, State) ->
    vnode_command(Sender, Request, State);
active(?VNODE_REQ{sender=Sender, request=Request},
       State=#state{handoff_target=HT}) when HT =:= none ->
    forward_or_vnode_command(Sender, Request, State);
active(?VNODE_REQ{sender=Sender, request=Request},
                  State=#state{handoff_type=resize_transfer,
                               handoff_target={HOIdx,HONode},
                               index=Index,
                               forward=Forward,
                               mod=Mod}) ->
    RequestHash = Mod:request_hash(Request),
    case RequestHash of
        %% will never have enough information to forward request so only handle locally
        undefined -> vnode_command(Sender, Request, State);
        _ ->
            {ok, R} = riak_core_ring_manager:get_my_ring(),
            FutureIndex = riak_core_ring:future_index(RequestHash, Index, R),
            case FutureIndex of
                %% request for portion of keyspace currently being transferred
                HOIdx -> vnode_handoff_command(Sender, Request,
                                               {HOIdx, HONode}, State);
                %% some portions of keyspace already transferred
                _Other when is_list(Forward) ->
                    vnode_resize_command(Sender, Request, FutureIndex, State);
                %% some portions of keyspace not already transferred
                _Other -> vnode_command(Sender, Request, State)
            end
    end;
active(?VNODE_REQ{sender=Sender, request=Request},State) ->
    vnode_handoff_command(Sender, Request, State#state.handoff_target, State);
active(handoff_complete, State) ->
    State2 = start_manager_event_timer(handoff_complete, State),
    continue(State2);
active({resize_transfer_complete, SeenIdxs}, State=#state{mod=Mod,
                                                          modstate=ModState,
                                                          handoff_target=Target}) ->
    case Target of
        none -> continue(State);
        _ ->
            %% TODO: refactor similarties w/ finish_handoff handle_event
            {ok, NewModState} = Mod:handoff_finished(Target, ModState),
            finish_handoff(SeenIdxs, State#state{modstate=NewModState})
    end;
active({handoff_error, _Err, _Reason}, State) ->
    State2 = start_manager_event_timer(handoff_error, State),
    continue(State2);
active({send_manager_event, Event}, State) ->
    State2 = start_manager_event_timer(Event, State),
    continue(State2);
active({trigger_handoff, TargetNode}, State) ->
    active({trigger_handoff, State#state.index, TargetNode}, State);
active({trigger_handoff, TargetIdx, TargetNode}, State) ->
     maybe_handoff(TargetIdx, TargetNode, State);
active(trigger_delete, State=#state{mod=Mod,modstate=ModState,index=Idx}) ->
    case mark_delete_complete(Idx, Mod) of
        {ok, _NewRing} ->
            {ok, NewModState} = Mod:delete(ModState),
            lager:debug("~p ~p vnode deleted", [Idx, Mod]);
        _ -> NewModState = ModState
    end,
    maybe_shutdown_pool(State),
    riak_core_vnode_manager:unregister_vnode(Idx, Mod),
    continue(State#state{modstate={deleted,NewModState}});
active(unregistered, State=#state{mod=Mod, index=Index}) ->
    %% Add exclusion so the ring handler will not try to spin this vnode
    %% up until it receives traffic.
    riak_core_handoff_manager:add_exclusion(Mod, Index),
    lager:debug("~p ~p vnode excluded and unregistered.",
                [Index, Mod]),
    {stop, normal, State#state{handoff_target=none,
                               handoff_type=undefined,
                               pool_pid=undefined}}.

active(_Event, _From, State) ->
    Reply = ok,
    {reply, Reply, active, State, State#state.inactivity_timeout}.

%% This code lives in riak_core_vnode rather than riak_core_vnode_manager
%% because the ring_trans call is a synchronous call to the ring manager,
%% and it is better to block an individual vnode rather than the vnode
%% manager. Blocking the manager can impact all vnodes. This code is safe
%% to execute on multiple parallel vnodes because of the synchronization
%% afforded by having all ring changes go through the single ring manager.
mark_handoff_complete(SrcIdx, Target, SeenIdxs, Mod, resize_transfer) ->
    Prev = node(),
    Source = {SrcIdx, Prev},
    Result = riak_core_ring_manager:ring_trans(
               fun(Ring, _) ->
                       Owner = riak_core_ring:index_owner(Ring,SrcIdx),
                       Status = riak_core_ring:resize_transfer_status(Ring, Source,
                                                                      Target, Mod),
                       case {Owner, Status} of
                           {Prev, awaiting} ->
                               F = fun(SeenIdx, RingAcc) ->
                                           riak_core_ring:schedule_resize_transfer(RingAcc,
                                                                                   Source,
                                                                                   SeenIdx)
                                   end,
                               Ring2 = lists:foldl(F, Ring, ordsets:to_list(SeenIdxs)),
                               Ring3 = riak_core_ring:resize_transfer_complete(Ring2,
                                                                               Source,
                                                                               Target,
                                                                               Mod),
                               %% local ring optimization (see below)
                               {set_only, Ring3};
                           _ ->
                               ignore
                       end
               end, []),
    case Result of
        {ok, _NewRing} -> resize;
        _ -> continue
    end;
mark_handoff_complete(Idx, {Idx, New}, [], Mod, _) ->
    Prev = node(),
    Result = riak_core_ring_manager:ring_trans(
      fun(Ring, _) ->
              Owner = riak_core_ring:index_owner(Ring, Idx),
              {_, NextOwner, Status} = riak_core_ring:next_owner(Ring, Idx, Mod),
              NewStatus = riak_core_ring:member_status(Ring, New),

              case {Owner, NextOwner, NewStatus, Status} of
                  {Prev, New, _, awaiting} ->
                      Ring2 = riak_core_ring:handoff_complete(Ring, Idx, Mod),
                      %% Optimization. Only alter the local ring without
                      %% triggering a gossip, thus implicitly coalescing
                      %% multiple vnode handoff completion events. In the
                      %% future we should decouple vnode handoff state from
                      %% the ring structure in order to make gossip independent
                      %% of ring size.
                      {set_only, Ring2};
                  _ ->
                      ignore
              end
      end, []),

    case Result of
        {ok, NewRing} ->
            NewRing = NewRing;
        _ ->
            {ok, NewRing} = riak_core_ring_manager:get_my_ring()
    end,

    Owner = riak_core_ring:index_owner(NewRing, Idx),
    {_, NextOwner, Status} = riak_core_ring:next_owner(NewRing, Idx, Mod),
    NewStatus = riak_core_ring:member_status(NewRing, New),

    case {Owner, NextOwner, NewStatus, Status} of
        {_, _, invalid, _} ->
            %% Handing off to invalid node, don't give-up data.
            continue;
        {Prev, New, _, _} ->
            forward;
        {Prev, _, _, _} ->
            %% Handoff wasn't to node that is scheduled in next, so no change.
            continue;
        {_, _, _, _} ->
            shutdown
    end.

finish_handoff(State) ->
    finish_handoff([], State).

finish_handoff(SeenIdxs, State=#state{mod=Mod,
                                      modstate=ModState,
                                      index=Idx,
                                      handoff_target=Target,
                                      handoff_type=HOType}) ->
    case mark_handoff_complete(Idx, Target, SeenIdxs, Mod, HOType) of
        continue ->
            continue(State#state{handoff_target=none,handoff_type=undefined});
        resize ->
            CurrentForwarding = resize_forwarding(State),
            NewForwarding = [Target | CurrentForwarding],
            continue(State#state{handoff_target=none,
                                 handoff_type=undefined,
                                 forward=NewForwarding});
        Res when Res == forward; Res == shutdown ->
            {_, HN} = Target,
            %% Have to issue the delete now.  Once unregistered the
            %% vnode master will spin up a new vnode on demand.
            %% Shutdown the async pool beforehand, don't want callbacks
            %% running on non-existant data.
            maybe_shutdown_pool(State),
            {ok, NewModState} = Mod:delete(ModState),
            lager:debug("~p ~p vnode finished handoff and deleted.",
                        [Idx, Mod]),
            riak_core_vnode_manager:unregister_vnode(Idx, Mod),
            lager:debug("vnode hn/fwd :: ~p/~p :: ~p -> ~p~n",
                        [State#state.mod, State#state.index, State#state.forward, HN]),
            continue(State#state{modstate={deleted,NewModState}, % like to fail if used
                                 handoff_target=none,
                                 handoff_type=undefined,
                                 forward=HN})
    end.

maybe_shutdown_pool(#state{pool_pid=Pool}) ->
    case is_pid(Pool) of
        true ->
            %% state.pool_pid will be cleaned up by handle_info message.
            riak_core_vnode_worker_pool:shutdown_pool(Pool, 60000);
        _ ->
            ok
    end.

resize_forwarding(#state{forward=F}) when is_list(F) ->
    F;
resize_forwarding(_) ->
    [].

mark_delete_complete(Idx, Mod) ->
    Result = riak_core_ring_manager:ring_trans(
               fun(Ring, _) ->
                       Type = riak_core_ring:vnode_type(Ring, Idx),
                       {_, Next, Status} = riak_core_ring:next_owner(Ring, Idx),
                       case {Type, Next, Status} of
                           {resized_primary, '$delete', awaiting} ->
                               Ring3 = riak_core_ring:deletion_complete(Ring, Idx, Mod),
                               %% Use local ring optimization like mark_handoff_complete
                               {set_only, Ring3};
                           {{fallback, _}, '$delete', awaiting} ->
                               Ring3 = riak_core_ring:deletion_complete(Ring, Idx, Mod),
                               %% Use local ring optimization like mark_handoff_complete
                               {set_only, Ring3};
                           _ ->
                               ignore
                       end
               end,
               []),
    Result.

handle_event({set_forwarding, undefined}, _StateName,
             State=#state{modstate={deleted, _ModState}}) ->
    %% The vnode must forward requests when in the deleted state, therefore
    %% ignore requests to stop forwarding.
    continue(State);
handle_event({set_forwarding, ForwardTo}, _StateName, State) ->
    lager:debug("vnode fwd :: ~p/~p :: ~p -> ~p~n",
                [State#state.mod, State#state.index, State#state.forward, ForwardTo]),
    continue(State#state{forward=ForwardTo});
handle_event(finish_handoff, _StateName,
             State=#state{modstate={deleted, _ModState}}) ->
    stop_manager_event_timer(State),
    continue(State#state{handoff_target=none});
handle_event(finish_handoff, _StateName, State=#state{mod=Mod,
                                                      modstate=ModState,
                                                      handoff_target=Target}) ->
    stop_manager_event_timer(State),
    case Target of
        none ->
            continue(State);
        _ ->
            {ok, NewModState} = Mod:handoff_finished(Target, ModState),
            finish_handoff(State#state{modstate=NewModState})
    end;
handle_event(cancel_handoff, _StateName, State=#state{mod=Mod,
                                                      modstate=ModState}) ->
    %% it would be nice to pass {Err, Reason} to the vnode but the
    %% API doesn't currently allow for that.
    stop_manager_event_timer(State),
    case State#state.handoff_target of
        none ->
            continue(State);
        _ ->
            {ok, NewModState} = Mod:handoff_cancelled(ModState),
            continue(State#state{handoff_target=none,
                                 handoff_type=undefined,
                                 modstate=NewModState})
    end;
handle_event({trigger_handoff, TargetNode}, StateName, State) ->
    handle_event({trigger_handoff, State#state.index, TargetNode}, StateName, State);
handle_event({trigger_handoff, _TargetIdx, _TargetNode}, _StateName,
             State=#state{modstate={deleted, _ModState}}) ->
    continue(State);
handle_event(R={trigger_handoff, _TargetIdx, _TargetNode}, _StateName, State) ->
    active(R, State);
handle_event(trigger_delete, _StateName, State=#state{modstate={deleted,_}}) ->
    continue(State);
handle_event(trigger_delete, _StateName, State) ->
    active(trigger_delete, State);
handle_event(R=?VNODE_REQ{}, _StateName, State) ->
    active(R, State);
handle_event(R=?COVERAGE_REQ{}, _StateName, State) ->
    active(R, State).


handle_sync_event(current_state, _From, StateName, State) ->
    {reply, {StateName, State}, StateName, State};
handle_sync_event(get_mod_index, _From, StateName,
                  State=#state{index=Idx,mod=Mod}) ->
    {reply, {Mod, Idx}, StateName, State, State#state.inactivity_timeout};
handle_sync_event({handoff_data,_BinObj}, _From, StateName,
                  State=#state{modstate={deleted, _ModState}}) ->
    {reply, {error, vnode_exiting}, StateName, State,
     State#state.inactivity_timeout};
handle_sync_event({handoff_data,BinObj}, _From, StateName,
                  State=#state{mod=Mod, modstate=ModState}) ->
    case Mod:handle_handoff_data(BinObj, ModState) of
        {reply, ok, NewModState} ->
            {reply, ok, StateName, State#state{modstate=NewModState},
             State#state.inactivity_timeout};
        {reply, {error, Err}, NewModState} ->
            lager:error("~p failed to store handoff obj: ~p", [Mod, Err]),
            {reply, {error, Err}, StateName, State#state{modstate=NewModState},
             State#state.inactivity_timeout}
    end;
handle_sync_event(core_status, _From, StateName, State=#state{index=Index,
                                                              mod=Mod,
                                                              modstate=ModState,
                                                              handoff_target=HT,
                                                              forward=FN}) ->
    Mode = case {FN, HT} of
               {undefined, none} ->
                   active;
               {undefined, HT} ->
                   handoff;
               {FN, none} ->
                   forward;
               _ ->
                   undefined
           end,
    Status = [{index, Index}, {mod, Mod}] ++
        case FN of
            undefined ->
                [];
            _ ->
                [{forward, FN}]
        end++
        case HT of
            none ->
                [];
            _ ->
                [{handoff_target, HT}]
        end ++
        case ModState of
            {deleted, _} ->
                [deleted];
            _ ->
                []
        end,
    {reply, {Mode, Status}, StateName, State, State#state.inactivity_timeout}.

handle_info({'$vnode_proxy_ping', From, Msgs}, StateName, State) ->
    riak_core_vnode_proxy:cast(From, {vnode_proxy_pong, self(), Msgs}),
    {next_state, StateName, State, State#state.inactivity_timeout};

handle_info({'EXIT', Pid, Reason},
            _StateName,
            State=#state{mod=Mod,
                         index=Index,
                         pool_pid=Pid,
                         pool_config=PoolConfig}) ->
    case Reason of
        Reason when Reason == normal; Reason == shutdown ->
            continue(State#state{pool_pid=undefined});
        _ ->
            lager:error("~p ~p worker pool crashed ~p\n", [Index, Mod, Reason]),
            {pool, WorkerModule, PoolSize, WorkerArgs}=PoolConfig,
            lager:debug("starting worker pool ~p with size "
                        "of ~p for vnode ~p.",
                        [WorkerModule, PoolSize, Index]),
            {ok, NewPoolPid} =
                riak_core_vnode_worker_pool:start_link(WorkerModule,
                                                       PoolSize,
                                                       Index,
                                                       WorkerArgs,
                                                       worker_props),
            continue(State#state{pool_pid=NewPoolPid})
        end;

handle_info(Info, _StateName,
            State=#state{mod=Mod,modstate={deleted, _},index=Index}) ->
    lager:info("~p ~p ignored handle_info ~p - vnode unregistering\n",
               [Index, Mod, Info]),
    continue(State);
handle_info({'EXIT', Pid, Reason}, StateName, State=#state{mod=Mod,modstate=ModState}) ->
    %% A linked processes has died so use the
    %% handle_exit callback to allow the vnode
    %% process to take appropriate action.
    %% If the function is not implemented default
    %% to crashing the process.
    try
        case Mod:handle_exit(Pid, Reason, ModState) of
            {noreply,NewModState} ->
                {next_state, StateName, State#state{modstate=NewModState},
                    State#state.inactivity_timeout};
            {stop, Reason1, NewModState} ->
                 {stop, Reason1, State#state{modstate=NewModState}}
        end
    catch
        _ErrorType:undef ->
            {stop, linked_process_crash, State}
    end;

handle_info(Info, StateName, State=#state{mod=Mod,modstate=ModState}) ->
    case erlang:function_exported(Mod, handle_info, 2) of
        true ->
            {ok, NewModState} = Mod:handle_info(Info, ModState),
            {next_state, StateName, State#state{modstate=NewModState},
             State#state.inactivity_timeout};
        false ->
            {next_state, StateName, State, State#state.inactivity_timeout}
    end.

terminate(Reason, _StateName, #state{mod=Mod, modstate=ModState,
        pool_pid=Pool}) ->
    %% Shutdown if the pool is still alive and a normal `Reason' is
    %% given - there could be a race on delivery of the unregistered
    %% event and successfully shutting down the pool.
    try
        case is_pid(Pool) andalso is_process_alive(Pool) andalso ?normal_reason(Reason) of
            true ->
                riak_core_vnode_worker_pool:shutdown_pool(Pool, 60000);
            _ ->
                ok
        end
    catch C:T ->
        lager:error("Error while shutting down vnode worker pool ~p:~p trace : ~p", 
                    [C, T, erlang:get_stacktrace()])
    after
        case ModState of
            %% Handoff completed, Mod:delete has been called, now terminate.
            {deleted, ModState1} ->
                Mod:terminate(Reason, ModState1);
            _ ->
                Mod:terminate(Reason, ModState)
        end
    end.

code_change(_OldVsn, StateName, State, _Extra) ->
    {ok, StateName, State}.

maybe_handoff(_TargetIdx, _TargetNode, State=#state{modstate={deleted, _}}) ->
    %% Modstate has been deleted, waiting for unregistered.  No handoff.
    continue(State);
maybe_handoff(TargetIdx, TargetNode,
              State=#state{index=Idx, mod=Mod, modstate=ModState,
                           handoff_target=CurrentTarget, handoff_pid=HPid}) ->
    Target = {TargetIdx, TargetNode},
    ExistingHO = is_pid(HPid) andalso is_process_alive(HPid),
    ValidHN = case CurrentTarget of
                  none ->
                      true;
                  Target ->
                      not ExistingHO;
                  _ ->
                      lager:info("~s/~b: handoff request to ~p before "
                                 "finishing handoff to ~p",
                                 [Mod, Idx, Target, CurrentTarget]),
                      not ExistingHO
              end,
    case ValidHN of
        true ->
            {ok, R} = riak_core_ring_manager:get_my_ring(),
            Resizing = riak_core_ring:is_resizing(R),
            Primary = riak_core_ring:is_primary(R, {Idx, node()}),
            HOType = case {Resizing, Primary} of
                         {true, _} -> resize_transfer;
                         {_, true} -> ownership_transfer;
                         {_, false} -> hinted_handoff
                     end,
            case Mod:handoff_starting({HOType, Target}, ModState) of
                {true, NewModState} ->
                    start_handoff(HOType, TargetIdx, TargetNode,State#state{modstate=NewModState});
                {false, NewModState} ->
                    continue(State, NewModState)
            end;
        false ->
            continue(State)
    end.

<<<<<<< HEAD
start_handoff(State=#state{mod=Mod, modstate=ModState}, TargetNode) ->
    case Mod:is_empty(ModState) of
        {true, NewModState} ->
            finish_handoff(State#state{modstate=NewModState,
                                       handoff_node=TargetNode});
        {false, Size, NewModState} ->
            start_handoff(State#state{modstate=NewModState}, TargetNode, [{size, Size}]);
        {false, NewModState} ->
            start_handoff(State#state{modstate=NewModState}, TargetNode, [])
=======
start_handoff(HOType, TargetIdx, TargetNode,
              State=#state{mod=Mod, modstate=ModState}) ->
    case Mod:is_empty(ModState) of
        {true, NewModState} ->
            finish_handoff(State#state{modstate=NewModState,
                                       handoff_type=HOType,
                                       handoff_target={TargetIdx, TargetNode}});
        {false, NewModState} ->
            NewState = start_outbound(HOType, TargetIdx, TargetNode, State),
            continue(NewState#state{modstate=NewModState})
    end.


start_outbound(HOType, TargetIdx, TargetNode, State=#state{index=Idx,mod=Mod}) ->
    case riak_core_handoff_manager:add_outbound(HOType,Mod,Idx,TargetIdx,TargetNode,self()) of
        {ok, Pid} ->
            State#state{handoff_pid=Pid,
                        handoff_type=HOType,
                        handoff_target={TargetIdx, TargetNode}};
        {error,_Reason} ->
            State
>>>>>>> 5e299204
    end.

start_handoff(State=#state{mod=Mod, index=Idx}, TargetNode, Opts) ->
    case riak_core_handoff_manager:add_outbound(Mod,Idx,TargetNode,self(),Opts) of
        {ok, Pid} ->
            NewState = State#state{handoff_pid=Pid,
                                   handoff_node=TargetNode},
            continue(NewState);
        {error,_Reason} ->
            continue(State)
    end.


%% @doc Send a reply to a vnode request.  If
%%      the Ref is undefined just send the reply
%%      for compatibility with pre-0.12 requestors.
%%      If Ref is defined, send it along with the
%%      reply.
%%      NOTE: We *always* send the reply using unreliable delivery.
%%
-spec reply(sender(), term()) -> any().
reply({fsm, undefined, From}, Reply) ->
    riak_core_send_msg:send_event_unreliable(From, Reply);
reply({fsm, Ref, From}, Reply) ->
    riak_core_send_msg:send_event_unreliable(From, {Ref, Reply});
reply({server, undefined, From}, Reply) ->
    riak_core_send_msg:reply_unreliable(From, Reply);
reply({server, Ref, From}, Reply) ->
    riak_core_send_msg:reply_unreliable(From, {Ref, Reply});
reply({raw, Ref, From}, Reply) ->
    riak_core_send_msg:bang_unreliable(From, {Ref, Reply});
reply(ignore, _Reply) ->
    ok.

%% @doc Set up a monitor for the pid named by a {@type sender()} vnode
%% argument.  If `Sender' was the atom `ignore', this function sets up
%% a monitor on `self()' in order to return a valid (if useless)
%% monitor reference.
-spec monitor(Sender::sender()) -> Monitor::reference().
monitor({fsm, _, From}) ->
    erlang:monitor(process, From);
monitor({server, _, {Pid, _Ref}}) ->
    erlang:monitor(process, Pid);
monitor({raw, _, From}) ->
    erlang:monitor(process, From);
monitor(ignore) ->
    erlang:monitor(process, self()).

%% Individual vnode processes and the vnode manager are tightly coupled. When
%% vnode events occur, the vnode must ensure that the events are forwarded to
%% the vnode manager, which will make a state change decision and send an
%% appropriate message back to the vnode. To minimize blocking, asynchronous
%% messaging is used. It is possible for the vnode manager to crash and miss
%% messages sent by the vnode. Therefore, the vnode periodically resends event
%% messages until an appropriate message is received back from the vnode
%% manager. The event timer functions below implement this logic.
start_manager_event_timer(Event, State=#state{mod=Mod, index=Idx}) ->
    riak_core_vnode_manager:vnode_event(Mod, Idx, self(), Event),
    stop_manager_event_timer(State),
    T2 = gen_fsm:send_event_after(30000, {send_manager_event, Event}),
    State#state{manager_event_timer=T2}.

stop_manager_event_timer(#state{manager_event_timer=undefined}) ->
    ok;
stop_manager_event_timer(#state{manager_event_timer=T}) ->
    gen_fsm:cancel_timer(T).

%% ===================================================================
%% Test API
%% ===================================================================

-ifdef(TEST).

%% @doc Start the garbage collection server
test_link(Mod, Index) ->
    gen_fsm:start_link(?MODULE, [Mod, Index, 0, node()], []).

%% @doc Get the current state of the fsm for testing inspection
-spec current_state(pid()) -> {atom(), #state{}} | {error, term()}.
current_state(Pid) ->
    gen_fsm:sync_send_all_state_event(Pid, current_state).

pool_death_test() ->
    meck:new(test_vnode),
    meck:expect(test_vnode, init, fun(_) -> {ok, [], [{pool, test_pool_mod, 1, []}]} end),
    meck:expect(test_vnode, terminate, fun(_, _) -> normal end),
    meck:new(test_pool_mod),
    meck:expect(test_pool_mod, init_worker, fun(_, _, _) -> {ok, []} end),

    {ok, Pid} = ?MODULE:test_link(test_vnode, 0),
    {_, StateData1} = ?MODULE:current_state(Pid),
    PoolPid1 = StateData1#state.pool_pid,
    exit(PoolPid1, kill),
    wait_for_process_death(PoolPid1),
    ?assertNot(is_process_alive(PoolPid1)),
    wait_for_state_update(StateData1, Pid),
    {_, StateData2} = ?MODULE:current_state(Pid),
    PoolPid2 = StateData2#state.pool_pid,
    ?assertNot(PoolPid2 =:= undefined),
    exit(Pid, normal),
    wait_for_process_death(Pid),
    meck:validate(test_pool_mod),
    meck:validate(test_vnode),
    meck:unload(test_pool_mod),
    meck:unload(test_vnode).

wait_for_process_death(Pid) ->
    wait_for_process_death(Pid, is_process_alive(Pid)).

wait_for_process_death(Pid, true) ->
    wait_for_process_death(Pid, is_process_alive(Pid));
wait_for_process_death(_Pid, false) ->
    ok.

wait_for_state_update(OriginalStateData, Pid) ->
    {_, CurrentStateData} = ?MODULE:current_state(Pid),
    wait_for_state_update(OriginalStateData, CurrentStateData, Pid).

wait_for_state_update(OriginalStateData, OriginalStateData, Pid) ->
    {_, CurrentStateData} = ?MODULE:current_state(Pid),
    wait_for_state_update(OriginalStateData, CurrentStateData, Pid);
wait_for_state_update(_OriginalState, _StateData, _Pid) ->
    ok.

-endif.<|MERGE_RESOLUTION|>--- conflicted
+++ resolved
@@ -367,10 +367,6 @@
             riak_core_vnode_worker_pool:handle_work(Pool, Work, From),
             continue(State, NewModState);
         {forward, NewModState} ->
-<<<<<<< HEAD
-            riak_core_vnode_master:command_unreliable(
-             {Index,HN}, Request, Sender, riak_core_vnode_master:reg_name(Mod)),
-=======
             case HOType of
                 %% resize op and transfer ongoing
                 resize_transfer -> vnode_forward(resize, ForwardTo, Sender,
@@ -382,7 +378,6 @@
                 %% normal explicit forwarding during owhership transfer
                 _ -> vnode_forward(explicit, HOTarget, Sender, Request, State)
             end,
->>>>>>> 5e299204
             continue(State, NewModState);
         {drop, NewModState} ->
             continue(State, NewModState);
@@ -393,8 +388,8 @@
 vnode_forward(Type, ForwardTo, Sender, Request, State) ->
     lager:debug("Forwarding (~p) {~p,~p} -> ~p~n",
                 [Type, State#state.index, node(), ForwardTo]),
-    riak_core_vnode_master:command(ForwardTo, Request, Sender,
-                                   riak_core_vnode_master:reg_name(State#state.mod)),
+    riak_core_vnode_master:command_unreliable(ForwardTo, Request, Sender,
+                                              riak_core_vnode_master:reg_name(State#state.mod)),
     continue(State).
 
 %% @doc during ring resizing if we have completed a transfer to the index that will
@@ -890,17 +885,6 @@
             continue(State)
     end.
 
-<<<<<<< HEAD
-start_handoff(State=#state{mod=Mod, modstate=ModState}, TargetNode) ->
-    case Mod:is_empty(ModState) of
-        {true, NewModState} ->
-            finish_handoff(State#state{modstate=NewModState,
-                                       handoff_node=TargetNode});
-        {false, Size, NewModState} ->
-            start_handoff(State#state{modstate=NewModState}, TargetNode, [{size, Size}]);
-        {false, NewModState} ->
-            start_handoff(State#state{modstate=NewModState}, TargetNode, [])
-=======
 start_handoff(HOType, TargetIdx, TargetNode,
               State=#state{mod=Mod, modstate=ModState}) ->
     case Mod:is_empty(ModState) of
@@ -908,33 +892,24 @@
             finish_handoff(State#state{modstate=NewModState,
                                        handoff_type=HOType,
                                        handoff_target={TargetIdx, TargetNode}});
+        {false, Size, NewModState} ->
+            NewState = start_outbound(HOType, TargetIdx, TargetNode, [{size, Size}], State),
+            continue(NewState#state{modstate=NewModState});
         {false, NewModState} ->
-            NewState = start_outbound(HOType, TargetIdx, TargetNode, State),
+            NewState = start_outbound(HOType, TargetIdx, TargetNode, [], State),
             continue(NewState#state{modstate=NewModState})
     end.
 
 
-start_outbound(HOType, TargetIdx, TargetNode, State=#state{index=Idx,mod=Mod}) ->
-    case riak_core_handoff_manager:add_outbound(HOType,Mod,Idx,TargetIdx,TargetNode,self()) of
+start_outbound(HOType, TargetIdx, TargetNode, Opts, State=#state{index=Idx,mod=Mod}) ->
+    case riak_core_handoff_manager:add_outbound(HOType,Mod,Idx,TargetIdx,TargetNode,self(),Opts) of
         {ok, Pid} ->
             State#state{handoff_pid=Pid,
                         handoff_type=HOType,
                         handoff_target={TargetIdx, TargetNode}};
         {error,_Reason} ->
             State
->>>>>>> 5e299204
-    end.
-
-start_handoff(State=#state{mod=Mod, index=Idx}, TargetNode, Opts) ->
-    case riak_core_handoff_manager:add_outbound(Mod,Idx,TargetNode,self(),Opts) of
-        {ok, Pid} ->
-            NewState = State#state{handoff_pid=Pid,
-                                   handoff_node=TargetNode},
-            continue(NewState);
-        {error,_Reason} ->
-            continue(State)
-    end.
-
+    end.
 
 %% @doc Send a reply to a vnode request.  If
 %%      the Ref is undefined just send the reply
